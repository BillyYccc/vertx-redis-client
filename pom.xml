--- conflicted
+++ resolved
@@ -26,11 +26,8 @@
     <module>ext-mongo</module>
     <module>ext-reactive-streams</module>
     <module>ext-mongo-embedded-db</module>
-<<<<<<< HEAD
     <module>ext-metrics</module>
-=======
     <module>ext-rxjava</module>
->>>>>>> fdf089b2
   </modules>
 
   <parent>
